--- conflicted
+++ resolved
@@ -8,11 +8,7 @@
 from base import _DataBaseCruncherTester
 from pyam import IamDataFrame
 
-<<<<<<< HEAD
-import silicone.stats_utils
-=======
 import silicone.stats
->>>>>>> 34cb5972
 from silicone.database_crunchers import DatabaseCruncherQuantileRollingWindows
 
 _ma = "model_a"
@@ -161,11 +157,7 @@
         # Calculate the same values numerically
         xs = large_db.filter(variable="Emissions|CO2")["value"].values
         ys = large_db.filter(variable="Emissions|CH4")["value"].values
-<<<<<<< HEAD
-        quantile_expected = silicone.stats_utils.rolling_window_find_quantiles(
-=======
         quantile_expected = silicone.stats.rolling_window_find_quantiles(
->>>>>>> 34cb5972
             xs, ys, [0.5]
         )
         interpolate_fn = scipy.interpolate.interp1d(
