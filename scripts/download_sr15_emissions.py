import argparse
<<<<<<< HEAD
import os.path
=======
from os.path import splitext

>>>>>>> 7b76e859
import pyam

def download_or_load_sr15(filename):
    if not os.path.isfile(filename):
        get_sr15_scenarios(filename)
    return pyam.IamDataFrame(filename)


def get_sr15_scenarios(output_file):
    conn = pyam.iiasa.Connection("iamc15")
    variables_to_fetch = ["Emissions*"]
    for model in conn.models():
        print("Fetching data for {}".format(model))
        for variable in variables_to_fetch:
            print("Fetching {}".format(variable))
            try:
                var_df = conn.query(model=model, variable=variable)
            except Exception as e:
                print("Failed for {}".format(model))
                print(str(e))
                continue

            try:
                df.append(var_df, inplace=True)
            except NameError:
                df = pyam.IamDataFrame(var_df)

    print("Writing to {}".format(output_file))
    df.to_csv(output_file)


def main():
    parser = argparse.ArgumentParser(
        prog="download-sr15-scenarios", description="Download SR15 scenarios"
    )

    # Command line args
    parser.add_argument("output", help="File in which to save the scenarios")
    args = parser.parse_args()

    get_sr15_scenarios(args.output)


if __name__ == "__main__":
    main()<|MERGE_RESOLUTION|>--- conflicted
+++ resolved
@@ -1,11 +1,8 @@
 import argparse
-<<<<<<< HEAD
 import os.path
-=======
-from os.path import splitext
 
->>>>>>> 7b76e859
 import pyam
+
 
 def download_or_load_sr15(filename):
     if not os.path.isfile(filename):
