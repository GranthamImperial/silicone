<<<<<<< HEAD
import os.path
=======
import argparse
import os.path

>>>>>>> f5658b74
import pyam

def download_or_load_sr15(filename):
    if not os.path.isfile(filename):
        get_sr15_scenarios(filename)
    return pyam.IamDataFrame(filename)


def download_or_load_sr15(filename):
    if not os.path.isfile(filename):
        get_sr15_scenarios(filename)
    return pyam.IamDataFrame(filename)


def get_sr15_scenarios(output_file):
    conn = pyam.iiasa.Connection("iamc15")
    variables_to_fetch = ["Emissions*"]
    for model in conn.models():
        print("Fetching data for {}".format(model))
        for variable in variables_to_fetch:
            print("Fetching {}".format(variable))
            try:
                var_df = conn.query(model=model, variable=variable)
            except Exception as e:
                print("Failed for {}".format(model))
                print(str(e))
                continue

            try:
                df.append(var_df, inplace=True)
            except NameError:
                df = pyam.IamDataFrame(var_df)

    print("Writing to {}".format(output_file))
    df.to_csv(output_file)


def main():
    parser = argparse.ArgumentParser(
        prog="download-sr15-scenarios", description="Download SR15 scenarios"
    )

    # Command line args
    parser.add_argument("output", help="File in which to save the scenarios")
    args = parser.parse_args()

    get_sr15_scenarios(args.output)


if __name__ == "__main__":
    main()<|MERGE_RESOLUTION|>--- conflicted
+++ resolved
@@ -1,17 +1,12 @@
-<<<<<<< HEAD
-import os.path
-=======
 import argparse
 import os.path
 
->>>>>>> f5658b74
 import pyam
 
 def download_or_load_sr15(filename):
     if not os.path.isfile(filename):
         get_sr15_scenarios(filename)
     return pyam.IamDataFrame(filename)
-
 
 def download_or_load_sr15(filename):
     if not os.path.isfile(filename):
