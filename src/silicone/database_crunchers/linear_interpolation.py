--- conflicted
+++ resolved
@@ -12,16 +12,9 @@
     Database cruncher which uses linear interpolation. This cruncher is deprecated; use
     Interpolation instead.
 
-<<<<<<< HEAD
-    This cruncher derives the relationship between two variables by simply (usually
-    linearly) interpolating between values in the cruncher database. It does not do any
-    smoothing and is best-suited for smaller databases. Non-linear interpolation options
-    are also available.
-=======
     This cruncher derives the relationship between two variables by linearly
     interpolating between values in the cruncher database. It does not do any
     smoothing and is best-suited for smaller databases.
->>>>>>> 672b1832
 
     In the case where there is more than one value of the follower variable for a
     given value of the leader variable, the average will be used. For example, if
@@ -37,10 +30,6 @@
     returned CH4 emissions will be 15 MtCH4/yr.
     """
 
-<<<<<<< HEAD
-    def derive_relationship(
-        self, variable_follower, variable_leaders, interpkind="linear"
-=======
     def __init__(self, db):
         warn(
             'This cruncher deprecated, please switch to the more generic interpolation cruncher, "Interpolation"',
@@ -53,7 +42,6 @@
         self,
         variable_follower,
         variable_leaders,
->>>>>>> 672b1832
     ):
         """
         Derive the relationship between two variables from the database.
@@ -87,106 +75,8 @@
         ValueError
             There is no data of the appropriate type in the database.
         """
-<<<<<<< HEAD
-        if len(variable_leaders) != 1:
-            raise NotImplementedError(
-                "Having more than one `variable_leaders` is not yet implemented"
-            )
-        use_db = self._db.filter(variable=[variable_leaders[0], variable_follower])
-        if use_db.data.empty:
-            raise ValueError(
-                "There is no data of the appropriate type in the database."
-            )
-        leader_units = _get_unit_of_variable(use_db, variable_leaders)
-        follower_units = _get_unit_of_variable(use_db, variable_follower)
-        if len(leader_units) == 0:
-            raise ValueError(
-                "No data for `variable_leaders` ({}) in database".format(
-                    variable_leaders
-                )
-            )
-        if len(follower_units) == 0:
-            raise ValueError(
-                "No data for `variable_follower` ({}) in database".format(
-                    variable_follower
-                )
-            )
-        leader_units = leader_units[0]
-        use_db_time_col = use_db.time_col
-        use_db = _make_wide_db(use_db)
-        interpolators = _make_interpolator(
-            variable_follower,
-            variable_leaders,
-            use_db,
-            use_db_time_col,
-            interpkind=interpkind,
-        )
-
-        def filler(in_iamdf):
-            """
-            Filler function derived from :obj:`DatabaseCruncherSSPSpecificRelation`.
-
-            Parameters
-            ----------
-            in_iamdf : :obj:`pyam.IamDataFrame`
-                Input data to fill data in
-
-            Returns
-            -------
-            :obj:`pyam.IamDataFrame`
-                Filled in data (without original source data)
-
-            Raises
-            ------
-            ValueError
-                The key db_times for filling are not in ``in_iamdf``.
-            """
-            if use_db_time_col != in_iamdf.time_col:
-                raise ValueError(
-                    "`in_iamdf` time column must be the same as the time column used "
-                    "to generate this filler function (`{}`)".format(use_db_time_col)
-                )
-
-            var_units = _get_unit_of_variable(in_iamdf, variable_leaders)
-            if var_units.size == 0:
-                raise ValueError(
-                    "There is no data for {} so it cannot be infilled".format(
-                        variable_leaders
-                    )
-                )
-            var_units = var_units[0]
-            lead_var = in_iamdf.filter(variable=variable_leaders)
-            assert (
-                lead_var["unit"].nunique() == 1
-            ), "There are multiple units for the lead variable."
-            if var_units != leader_units:
-                raise ValueError(
-                    "Units of lead variable is meant to be `{}`, found `{}`".format(
-                        leader_units, var_units
-                    )
-                )
-            times_needed = set(in_iamdf.data[in_iamdf.time_col])
-            if any(x not in interpolators.keys() for x in times_needed):
-                raise ValueError(
-                    "Not all required timepoints are present in the database we "
-                    "crunched, we crunched \n\t`{}`\nbut you passed in \n\t{}".format(
-                        list(interpolators.keys()),
-                        in_iamdf.timeseries().columns.tolist(),
-                    )
-                )
-            output_ts = lead_var.timeseries()
-            for time in times_needed:
-                output_ts[time] = interpolators[time](output_ts[time])
-            output_ts.reset_index(inplace=True)
-            output_ts["variable"] = variable_follower
-            output_ts["unit"] = follower_units[0]
-            return IamDataFrame(output_ts)
-
-        return filler
-=======
         return super().derive_relationship(
             variable_follower=variable_follower,
             variable_leaders=variable_leaders,
             interpkind="linear",
-        )
->>>>>>> 672b1832
+        )